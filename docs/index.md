--- conflicted
+++ resolved
@@ -25,11 +25,8 @@
 
    user/experiments
    user/pixel_observations
-<<<<<<< HEAD
    user/monitor_experiments_with_tensorboard
-=======
    user/training_a_policy
->>>>>>> 4431fc21
 
 .. toctree::
    :maxdepth: 2
