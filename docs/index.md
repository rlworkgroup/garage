--- conflicted
+++ resolved
@@ -52,9 +52,7 @@
    user/algo_trpo
    user/algo_mttrpo
    user/algo_sac
-<<<<<<< HEAD
    user/algo_mtsac
-=======
    user/algo_pearl
    user/algo_rl2
    user/algo_ppo
@@ -62,7 +60,6 @@
    user/algo_vpg
    user/algo_td3
    user/algo_ddpg
->>>>>>> fd0ba84b
 
 .. toctree::
    :maxdepth: 2
