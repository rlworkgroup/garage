"""PyTorch algorithms."""
from garage.torch.algos.ddpg import DDPG
from garage.torch.algos.sac import SAC
from garage.torch.algos.vpg import VPG
from garage.torch.algos.ppo import PPO  # noqa: I100

<<<<<<< HEAD
__all__ = ['DDPG', 'VPG', 'SAC']
=======
__all__ = ['DDPG', 'VPG', 'PPO']
>>>>>>> eaf39dae
<|MERGE_RESOLUTION|>--- conflicted
+++ resolved
@@ -4,8 +4,4 @@
 from garage.torch.algos.vpg import VPG
 from garage.torch.algos.ppo import PPO  # noqa: I100
 
-<<<<<<< HEAD
-__all__ = ['DDPG', 'VPG', 'SAC']
-=======
-__all__ = ['DDPG', 'VPG', 'PPO']
->>>>>>> eaf39dae
+__all__ = ['DDPG', 'VPG', 'PPO', 'SAC']